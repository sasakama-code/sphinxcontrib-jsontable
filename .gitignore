# Byte-compiled / optimized Python files
__pycache__/
*.py[cod]
*$py.class

# C extensions
*.so

# Distribution / packaging
build/
dist/
*.egg-info/
.eggs/
*.egg

# Installer logs
pip-log.txt
pip-delete-this-directory.txt

# Unit test / coverage reports
htmlcov/
.tox/
.pytest_cache/
.coverage
.coverage.*
.cache
nosetests.xml
coverage.xml
*,cover

# Virtual environments
.venv/
env/
venv/
ENV/
env.bak/
venv.bak/

# Sphinx build outputs
_build/
docs/_build/
examples/_build/

# pyenv
.python-version

# VS Code
.vscode/

# IDEs
.idea/
*.sublime-project
*.sublime-workspace

# macOS
.DS_Store

# Windows
Thumbs.db
ehthumbs.db

# Miscellaneous
*.log
*.pot
*.mo

# Local config
.local/
CLAUDE.md
<<<<<<< HEAD
uv.lock

#Claude
plan
=======
memo.md
.claude/
.claude/settings.local.json
>>>>>>> 3ad4b40f
<|MERGE_RESOLUTION|>--- conflicted
+++ resolved
@@ -67,13 +67,10 @@
 # Local config
 .local/
 CLAUDE.md
-<<<<<<< HEAD
 uv.lock
 
 #Claude
 plan
-=======
 memo.md
 .claude/
-.claude/settings.local.json
->>>>>>> 3ad4b40f
+.claude/settings.local.json